"""Celus URL Configuration

The `urlpatterns` list routes URLs to views. For more information please see:
    https://docs.djangoproject.com/en/2.2/topics/http/urls/
Examples:
Function views
    1. Add an import:  from my_app import views
    2. Add a URL to urlpatterns:  path('', views.home, name='home')
Class-based views
    1. Add an import:  from other_app.views import Home
    2. Add a URL to urlpatterns:  path('', Home.as_view(), name='home')
Including another URLconf
    1. Import the include() function: from django.urls import include, path
    2. Add a URL to urlpatterns:  path('blog/', include('blog.urls'))
"""
from django.conf import settings
from django.conf.urls.static import static
from django.contrib import admin
from django.urls import path, include

urlpatterns = [
<<<<<<< HEAD
    path('api/rest-auth/', include('rest_auth.urls')),
    path('api/', include('logs.urls')),
    path('api/', include('organizations.urls')),
    path('api/', include('publications.urls')),
    path('api/', include('core.urls')),
    path('api/', include('sushi.urls')),
    path('api/', include('charts.urls')),
    path('api/', include('annotations.urls')),
    path('api/', include('cost.urls')),
=======
    path('api/', include('api.urls')),
>>>>>>> 8912cbba
    path('wsEc67YNV2sq/', admin.site.urls),
    path('error/', include('error_report.urls')),
    path('', include('django_prometheus.urls')),
]

if settings.DEBUG:
    urlpatterns += static(settings.MEDIA_URL, document_root=settings.MEDIA_ROOT)
    if 'debug_toolbar' in settings.INSTALLED_APPS:
        import debug_toolbar
        urlpatterns = [
            path('__debug__', include(debug_toolbar.urls)),
        ] + urlpatterns<|MERGE_RESOLUTION|>--- conflicted
+++ resolved
@@ -19,19 +19,7 @@
 from django.urls import path, include
 
 urlpatterns = [
-<<<<<<< HEAD
-    path('api/rest-auth/', include('rest_auth.urls')),
-    path('api/', include('logs.urls')),
-    path('api/', include('organizations.urls')),
-    path('api/', include('publications.urls')),
-    path('api/', include('core.urls')),
-    path('api/', include('sushi.urls')),
-    path('api/', include('charts.urls')),
-    path('api/', include('annotations.urls')),
-    path('api/', include('cost.urls')),
-=======
     path('api/', include('api.urls')),
->>>>>>> 8912cbba
     path('wsEc67YNV2sq/', admin.site.urls),
     path('error/', include('error_report.urls')),
     path('', include('django_prometheus.urls')),
