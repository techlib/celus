--- conflicted
+++ resolved
@@ -17,16 +17,7 @@
         target: devURLBase,
         changeOrigin: true,
         ws: true
-<<<<<<< HEAD
-      },
-      '/rest-auth/': {
-        target: devURLBase,
-        changeOrigin: true,
-        ws: true
-      },
-=======
       }
->>>>>>> 9b617e45
     }
   },
 
