let devURLBase = 'http://localhost:8015/'

const BundleAnalyzerPlugin = require('webpack-bundle-analyzer').BundleAnalyzerPlugin;
const webpack = require('webpack')
const GitRevisionPlugin = require('git-revision-webpack-plugin')
const gitRevisionPlugin = new GitRevisionPlugin({branch: true})

module.exports = {
  runtimeCompiler: true,

  devServer: {
    proxy: {
      '/api/': {
        target: devURLBase,
        changeOrigin: true,
        ws: true,
      },
      '/static/': {
        target: devURLBase,
        changeOrigin: true,
        ws: true
<<<<<<< HEAD
      }
=======
      },
    },
    overlay: {
      errors: false,
>>>>>>> 306b0248
    }
  },

  //filenameHashing: false,
  outputDir: '../../apps/core/static/',

  pluginOptions: {
    i18n: {
      locale: 'en',
      fallbackLocale: 'en',
      localeDir: 'locales',
      enableInSFC: true
    }
  },

  configureWebpack: {
<<<<<<< HEAD
    plugins: [new BundleAnalyzerPlugin({analyzerMode: 'disabled'})]
=======
    plugins: [
      new BundleAnalyzerPlugin(),
      gitRevisionPlugin,
      new webpack.DefinePlugin({
        'GIT_VERSION': JSON.stringify(gitRevisionPlugin.version()),
        'GIT_COMMITHASH': JSON.stringify(gitRevisionPlugin.commithash()),
        'GIT_BRANCH': JSON.stringify(gitRevisionPlugin.branch()),
      })
    ]
>>>>>>> 306b0248
  },

  chainWebpack: config => {
    config.module
      .rule("i18n")
      .resourceQuery(/blockType=i18n/)
      .type('javascript/auto')
      .use("i18n")
        .loader("@kazupon/vue-i18n-loader")
        .end()
      .use('yaml')
        .loader('yaml-loader')
        .end()
  },

  transpileDependencies: ['vuex-persist', 'vuetify'], //'lodash', 'lodash.*'],

  lintOnSave: false,
}<|MERGE_RESOLUTION|>--- conflicted
+++ resolved
@@ -19,14 +19,10 @@
         target: devURLBase,
         changeOrigin: true,
         ws: true
-<<<<<<< HEAD
-      }
-=======
       },
     },
     overlay: {
       errors: false,
->>>>>>> 306b0248
     }
   },
 
@@ -43,9 +39,6 @@
   },
 
   configureWebpack: {
-<<<<<<< HEAD
-    plugins: [new BundleAnalyzerPlugin({analyzerMode: 'disabled'})]
-=======
     plugins: [
       new BundleAnalyzerPlugin(),
       gitRevisionPlugin,
@@ -55,7 +48,6 @@
         'GIT_BRANCH': JSON.stringify(gitRevisionPlugin.branch()),
       })
     ]
->>>>>>> 306b0248
   },
 
   chainWebpack: config => {
