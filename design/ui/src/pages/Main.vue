--- conflicted
+++ resolved
@@ -69,12 +69,8 @@
 
         <v-content>
             <v-container fluid pa-0 pa-sm-2>
-<<<<<<< HEAD
 
                 <router-view :key="$route.fullPath" v-if="loggedIn"/>
-=======
-                <router-view :key="$route.fullPath"/>
->>>>>>> dcbf7c92
                 <!--keep-alive max="5">
                     <router-view :key="$route.fullPath"/>
                 </keep-alive-->
