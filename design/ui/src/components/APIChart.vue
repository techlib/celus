<i18n lang="yaml" src="../locales/common.yaml"></i18n>
<i18n lang="yaml" src="../locales/charts.yaml"></i18n>

<template>
    <LoaderWidget
            v-if="loading || crunchingData"
            :height="height"
            :text="crunchingData ? crunchingText : $t('chart.loading_data')"
            :icon-name="crunchingData ? 'fa-cog' : 'fa-sync-alt'"
    />
    <div v-else-if="tooMuchData" :style="{'height': height}" id="loading">
        <div>
            <i class="far fa-frown"></i>
            <div class="infotext">{{ $t('chart.too_much_data') }}</div>
        </div>
    </div>
    <div v-else-if="dataRaw.length === 0" :style="{'height': height}" id="loading">
        <div>
            <i class="far fa-frown"></i>
            <div class="infotext">{{ $t('chart.no_data') }}</div>
        </div>
    </div>
    <div v-else>
        <v-alert
                v-if="reportedMetricsText"
                type="info"
                outlined
        >
            <v-tooltip bottom>
                <template #activator="{on}">
                    <span v-on="on">
                        <span class="thin" v-text="$t('reported_metrics')"></span>:
                        {{ reportedMetricsText }}
                    </span>
                </template>
                {{ $t('reported_metrics_tooltip') }}
                <span v-if="reportedMetrics.length > 1">{{ $t('reported_metrics_tooltip_many') }}</span>
            </v-tooltip>
        </v-alert>
        <component
                :is="chartComponent"
                :data="chartData"
                :settings="chartSettings"
                :extend="chartExtend"
                :height="height"
                :toolbox="chartToolbox"
                :data-zoom="dataZoom"
                :mark-line="markLine"
                >
        </component>
    </div>
</template>
<script>
  import VeHistogram from 'v-charts/lib/histogram.common'
  import VeBar from 'v-charts/lib/bar.common'
  import VeLine from 'v-charts/lib/line.common'
  // the following two imports are here to ensure the components at hand will be bundled
  import _dataZoom from 'echarts/lib/component/dataZoom'
  import _toolBox from 'echarts/lib/component/toolbox'
  // other imports
  import axios from 'axios'
  import { mapActions, mapGetters, mapState } from 'vuex'
  import 'echarts/lib/component/markLine'
  import LoaderWidget from './LoaderWidget'
  import { pivot } from '../libs/pivot'

  export default {
    name: 'APIChart',
    components: {VeHistogram, VeBar, VeLine, LoaderWidget},
    props: {
      type: {
        type: String,
        default: 'histogram',
      },
      organization: {
        required: false,
      },
      platform: {
        required: false,
      },
      primaryDimension: {
        required: true,
      },
      secondaryDimension: {
        required: false,
      },
      reportTypeId: {
        required: true,
      },
      metric: {
        required: false,
      },
      title: {  // id of the title to filter on
        type: Number,
        required: false,
      },
      importBatch: {  // id of the Batch
        required: false,
        type: Number,
      },
      dataURLBase: {
        type: String,
        default: '/api/',
      },
      extend: {
        type: Object,
        default: ret => {},
      },
      stack: {
        type: Boolean,
        default: false,
      },
      height: {default: '400px'},
      zoom: {
        type: Boolean,
        default: true,
      },
      ignoreDateRange: {
        type: Boolean,
        default: false,
      },
      orderBy: {},
      showMarkLine: {default: true},
      rawReportType: {
        default: false,
        type: Boolean,
      },
      dataSizeThreshold: {
        default: 100,
        type: Number,
      },
      maxLabelLength: {
        default: 50,
        type: Number,
      }
    },
    data () {
      return {
        dataRaw: [],
        data_meta: null,
        loading: true,
        crunchingData: false,
        reportedMetrics: [],
        tooMuchData: false,
        displayData: [],
        rawDataLength: 0,
        out: null,
      }
    },
    computed: {
      ...mapState({
        user: 'user',
      }),
      ...mapGetters({
        dateRangeStart: 'dateRangeStartText',
        dateRangeEnd: 'dateRangeEndText',
        selectedOrganization: 'selectedOrganization',
      }),
      dataURL () {
        if (!this.user) {
          return null
        }
        let reportTypePart = ''  // used do decide if report type should be part of the URL
        if (this.reportTypeId && this.reportTypeId !== -1) {
            reportTypePart = `${this.reportTypeId}/`
        }
        let urlStart = this.rawReportType ? 'chart-data-raw' : 'chart-data'
        let url = `${this.dataURLBase}${urlStart}/${reportTypePart}?prim_dim=${this.primaryDimension}`
        if (!this.ignoreDateRange) {
          url += `&start=${this.dateRangeStart}&end=${this.dateRangeEnd}`
        }
        if (this.secondaryDimension) {
          url += `&sec_dim=${this.secondaryDimension}`
        }
        if (this.platform)
          url += `&platform=${this.platform}`
        if (this.organization)
          url += `&organization=${this.organization}`
        if (this.title)
          url += `&target=${this.title}`
        if (this.importBatch)
          url += `&import_batch=${this.importBatch}`
        return url
      },
      columns () {
        if (this.loading)
          return []
        if (this.dataRaw.length === 0)
          return []
        if (this.secondaryDimension) {
          let rows = this.rows
          return [
            this.dimensionToName(this.primaryDimension),
            ...Object.keys(rows[0]).filter(item => item !== this.primaryDimension)
          ]
        } else {
          return [this.dimensionToName(this.primaryDimension), 'count']
        }
      },
      chartData () {
        return {
            columns: this.columns,
            rows: this.rows,
        }
      },
      chartExtend () {
        let colors = ['#ff0000', '#ff8844', '#ff4488', '#ff4444']
        if (this.primaryDimension === 'organization') {
          let that = this
          return {
            series(item) {
              let organizationRowNum = that.organizationRow
              if (organizationRowNum !== null) {
                let serIdx = 0
                for (let ser of item) {
                  ser.data = ser.data.map((v, index) => ({
                    value: v,
                    itemStyle: {color: index === organizationRowNum ? colors[serIdx % 4] : null}
                  }))
                  serIdx++
                }
              }
              return item
            }
          }
        }
        return {}
      },
      markLine () {
        if (this.primaryDimension === 'organization' && this.showMarkLine && this.organizationRow !== null) {
          return {
            silent: true,
            symbol: ['none', 'none'],
            data: [
              {
                name: 'me',
                yAxis: this.organizationRow,
                lineStyle: {
                  normal: {
                    color: '#aa0010',
                    type: 'solid',
                    width: 1,
                  }
                },
                label: {
                  formatter: this.$t('chart.my_org'),
                  position: 'middle',
                }
              },
            ]
          }
        }
        return {}
      },
      rows () {
        if (this.loading || this.crunchingData) {
          return []
        }
<<<<<<< HEAD
        return this.displayData
=======
        // secondary dimension
        if (this.secondaryDimension) {
          let out = jsonToPivotjson(
            this.dataRaw,
            {
              row: this.primaryDimension,
              column: this.secondaryDimension,
              value: 'count',
            })
          if (this.orderBy) {
            // NOTE: order by sum of values - it does not matter how is the orderBy called
            function sumNonPrimary (rec) {
              // remove value of primary dimension, sum the rest
              return Object.entries(rec).filter(([a, b]) => a !== this.primaryDimension).map(([a, b]) => b).reduce((x, y) => x + y)
            }
            let sum = sumNonPrimary.bind(this)
            out.sort((a, b) => (sum(a) - sum(b)))
          }
          return out
        } else {
          // no secondary dimension
          if (this.orderBy) {
            // order by
            this.dataRaw.sort((a, b) => {
              return a[this.orderBy] - b[this.orderBy]
            })
          }
          return this.dataRaw
        }
>>>>>>> 82968c46
      },
      organizationRow () {
        if (!this.selectedOrganization) {
          return null
        }
        let i = 0
        for (let row of this.rows) {
          if (row.organization === this.selectedOrganization.name) {
            return i
          }
          i++
        }
        return null
      },
      chartSettings () {
        let out = {}
        if (!this.secondaryDimension) {
          // count is the metric, we remap it to a different name
          out['labelMap'] = {
            'count': this.$i18n.t('chart.count')
          }
        } else {
          if (this.rows && this.rows.length && this.stack) {
            out['stack'] = {
              'all': [...Object.keys(this.rows[0]).filter(item => item !== this.primaryDimension)]
            }
          }
        }
        return out
      },
      chartToolbox () {
        let toolbox = {
          feature: {
            saveAsImage: {
              show: true,
              title: this.$t('chart.toolbox.save_as_image'),
              excludeComponents: ['toolbox', 'dataZoom'],
            },
            myExportData: {
              show: true,
              title: this.$t('chart.toolbox.export_csv'),
              icon: 'path://m 434.57178,114.29929 -83.882,-83.882005 c -9.00169,-9.001761 -21.21063,-14.058933 -33.941,-14.059 H 48.630782 c -26.51,0 -47.9999996,21.49 -47.9999996,48 V 416.35829 c 0,26.51 21.4899996,48 47.9999996,48 H 400.63078 c 26.51,0 48,-21.49 48,-48 v -268.118 c -7e-5,-12.73037 -5.05724,-24.93931 -14.059,-33.941 z m -161.941,-49.941005 v 80.000005 h -128 V 64.358285 Z m -48,152.000005 c -48.523,0 -88,39.477 -88,88 0,48.523 39.477,88 88,88 48.523,0 88,-39.477 88,-88 0,-48.523 -39.477,-88 -88,-88 z',
              onclick: function (that) {
                return function () {
                  window.open(that.dataURL + '&format=csv')
                }
              }(this)
            }
          }
        }
        if (this.zoom && false) {  // temporarily disabled, there is bug in echarts - https://github.com/apache/incubator-echarts/issues/10972
          toolbox.feature['dataZoom'] = {
              show : true,
              title : {
                zoom : this.$t('chart.toolbox.zoom'),
                back : this.$t('chart.toolbox.zoom_back'),
              }
          }
        }
        return toolbox
      },
      dataZoom () {
        if (this.zoom) {
          return [
            {
              type: 'slider',
              start: 0,
              end: 100,
              yAxisIndex: this.type === 'bar' ? 0 : null,
            },
          ]
        } else {
          return []
        }
      },
      chartComponent () {
        if (this.type === 'bar') {
          return VeBar
        } else if (this.type === 'histogram') {
          return VeHistogram
        } else {
          return VeLine
        }
      },
      reportedMetricsText () {
        if (this.reportedMetrics.length > 0) {
          return this.reportedMetrics.map(metric => (metric.name || metric.short_name).replace(/_/g, ' ')).join(', ')
        } else {
          return ''
        }
      },
      crunchingText () {
        return this.$tc('chart.crunching_records', this.rawDataLength)
      }
    },
    methods: {
      ...mapActions({
        showSnackbar: 'showSnackbar',
      }),
      async ingestData (rawData) {
        // prepare the data
        this.crunchingData = true
        // reformat date value to exclude the day component
        rawData = rawData.map(dict => {if ('date' in dict) dict['date'] = dict.date.substring(0, 7); return dict})
        // truncate long labels
        this.dataRaw = rawData.map(dict => {
            let val1 = dict[this.primaryDimension]
            if (val1.length > this.maxLabelLength + 3) {
              dict[this.primaryDimension] = val1.substring(0, this.maxLabelLength) + '\u2026'
            }
            if (this.secondaryDimension) {
              let val2 = dict[this.secondaryDimension]
              if (val2.length > this.maxLabelLength + 3) {
                dict[this.secondaryDimension] = val2.substring(0, this.maxLabelLength) + '\u2026'
              }
            }
            return dict
          }
        )
        // secondary dimension
        if (this.secondaryDimension) {
          console.log('going to pivot')
          let now = new Date()
          let out = this.pivot()
          this.out = out
          console.log('pivot ended', new Date() - now)
          if (this.orderBy) {
            // NOTE: order by sum of values - it does not matter how is the orderBy called
            function sumNonPrimary (rec) {
              // remove value of primary dimension, sum the rest
              return Object.entries(rec).filter(([a, b]) => a !== this.primaryDimension).map(([a, b]) => b).reduce((x, y) => x + y)
            }
            let sum = sumNonPrimary.bind(this)
            out.sort((a, b) => (sum(a) - sum(b)))
          }
          this.displayData = out
        } else {
          // no secondary dimension
          if (this.orderBy) {
            // order by
            this.dataRaw.sort((a, b) => {
              return a[this.orderBy] - b[this.orderBy]
            })
          }
          this.displayData = this.dataRaw
        }
        this.crunchingData = false
      },
      async loadData() {
        this.loading = true
        this.dataRaw = []
        this.tooMuchData = false
        if (this.dataURL) {
          try {
            let response = await axios.get(this.dataURL)
            if (response.data.too_much_data) {
              this.tooMuchData = true
              return
            }
            this.loading = false
            this.crunchingData = true
            this.rawDataLength = response.data.data.length
            // we use timeout to give the interface time to redraw
            setTimeout(async () => await this.ingestData(response.data.data), 10)
          } catch (error) {
            this.showSnackbar({content: 'Error fetching data: '+error, color: 'error'})
          } finally {
            this.loading = false
          }
        }
      },
      pivot () {
        return pivot(this.dataRaw, this.primaryDimension, this.secondaryDimension, 'count')
      },
      dimensionToName (dim) {
        if (typeof dim === 'number') {
          return 'dim' + dim
        }
        return dim
      }
    },
    mounted () {
      this.loadData()
    },
    watch: {
      dataURL () {
        this.loadData()
      },
    }
  }
</script>
<style scoped lang="scss">

    .accomp-text {
        font-size: 125%;
        text-align: center;

        &.left {
            padding-right: 0;
        }
        &.right {
            padding-left: 0;
        }

    }

    .chart {
        margin: 1rem;
    }

    #loading {
        font-size: 60px;
        color: #1db79a88;
        text-align: center;

        i {
            margin-top: 160px;
        }

        div.infotext {
            font-size: 26px;
        }
    }

</style><|MERGE_RESOLUTION|>--- conflicted
+++ resolved
@@ -137,7 +137,6 @@
     data () {
       return {
         dataRaw: [],
-        data_meta: null,
         loading: true,
         crunchingData: false,
         reportedMetrics: [],
@@ -256,39 +255,7 @@
         if (this.loading || this.crunchingData) {
           return []
         }
-<<<<<<< HEAD
         return this.displayData
-=======
-        // secondary dimension
-        if (this.secondaryDimension) {
-          let out = jsonToPivotjson(
-            this.dataRaw,
-            {
-              row: this.primaryDimension,
-              column: this.secondaryDimension,
-              value: 'count',
-            })
-          if (this.orderBy) {
-            // NOTE: order by sum of values - it does not matter how is the orderBy called
-            function sumNonPrimary (rec) {
-              // remove value of primary dimension, sum the rest
-              return Object.entries(rec).filter(([a, b]) => a !== this.primaryDimension).map(([a, b]) => b).reduce((x, y) => x + y)
-            }
-            let sum = sumNonPrimary.bind(this)
-            out.sort((a, b) => (sum(a) - sum(b)))
-          }
-          return out
-        } else {
-          // no secondary dimension
-          if (this.orderBy) {
-            // order by
-            this.dataRaw.sort((a, b) => {
-              return a[this.orderBy] - b[this.orderBy]
-            })
-          }
-          return this.dataRaw
-        }
->>>>>>> 82968c46
       },
       organizationRow () {
         if (!this.selectedOrganization) {
