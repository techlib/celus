<i18n lang="yaml" src="../locales/common.yaml"></i18n>
<i18n lang="yaml" src="../locales/charts.yaml"></i18n>

<template>
    <LoaderWidget v-if="loading" :height="height" />
    <div v-else-if="dataRaw.length === 0" :style="{'height': height}" id="loading">
        <div>
            <i class="far fa-frown"></i>
            <div class="infotext">{{ $t('chart.no_data') }}</div>
        </div>
    </div>
    <div v-else>
        <v-alert
                v-if="reportedMetricsText"
                type="info"
                outlined
        >
            <v-tooltip bottom>
                <template #activator="{on}">
                    <span v-on="on">
                        <span class="thin" v-text="$t('reported_metrics')"></span>:
                        {{ reportedMetricsText }}
                    </span>
                </template>
                {{ $t('reported_metrics_tooltip') }}
                <span v-if="reportedMetrics.length > 1">{{ $t('reported_metrics_tooltip_many') }}</span>
            </v-tooltip>
        </v-alert>
        <component
                :is="chartComponent"
                :data="chartData"
                :settings="chartSettings"
                :extend="chartExtend"
                :height="height"
                :toolbox="chartToolbox"
                :data-zoom="dataZoom"
                :mark-line="markLine"
                >
        </component>
    </div>
</template>
<script>
  import VeHistogram from 'v-charts/lib/histogram.common'
  import VeBar from 'v-charts/lib/bar.common'
  import VeLine from 'v-charts/lib/line.common'
  // the following two imports are here to ensure the components at hand will be bundled
  import _dataZoom from 'echarts/lib/component/dataZoom'
  import _toolBox from 'echarts/lib/component/toolbox'
  import axios from 'axios'
  import jsonToPivotjson from 'json-to-pivot-json'
  import { mapActions, mapGetters, mapState } from 'vuex'
  import 'echarts/lib/component/markLine'
  import LoaderWidget from './LoaderWidget'

  export default {
    name: 'APIChart',
    components: {VeHistogram, VeBar, VeLine, LoaderWidget},
    props: {
      type: {
        type: String,
        default: 'histogram',
      },
      organization: {
        required: false,
      },
      platform: {
        required: false,
      },
      primaryDimension: {
        required: true,
      },
      secondaryDimension: {
        required: false,
      },
      reportTypeId: {
        required: true,
      },
      metric: {
        required: false,
      },
      title: {  // id of the title to filter on
        type: Number,
        required: false,
      },
      importBatch: {  // id of the Batch
        required: false,
        type: Number,
      },
      dataURLBase: {
        type: String,
        default: '/api/',
      },
      extend: {
        type: Object,
        default: ret => {},
      },
      stack: {
        type: Boolean,
        default: false,
      },
      height: {default: '400px'},
      zoom: {
        type: Boolean,
        default: true,
      },
      ignoreDateRange: {
        type: Boolean,
        default: false,
      },
      orderBy: {},
      showMarkLine: {default: true},
      rawReportType: {
        default: false,
        type: Boolean,
      },
      dataSizeThreshold: {
        default: 100,
        type: Number,
      },
      maxLabelLength: {
        default: 50,
        type: Number,
      }
    },
    data () {
      return {
        dataRaw: [],
        loading: true,
        reportedMetrics: [],
      }
    },
    computed: {
      ...mapState({
        user: 'user',
      }),
      ...mapGetters({
        dateRangeStart: 'dateRangeStartText',
        dateRangeEnd: 'dateRangeEndText',
        selectedOrganization: 'selectedOrganization',
      }),
      dataURL () {
        if (!this.user) {
          return null
        }
        let reportTypePart = ''  // used do decide if report type should be part of the URL
        if (this.reportTypeId && this.reportTypeId !== -1) {
            reportTypePart = `${this.reportTypeId}/`
        }
        let urlStart = this.rawReportType ? 'chart-data-raw' : 'chart-data'
        let url = `${this.dataURLBase}${urlStart}/${reportTypePart}?prim_dim=${this.primaryDimension}`
        if (!this.ignoreDateRange) {
          url += `&start=${this.dateRangeStart}&end=${this.dateRangeEnd}`
        }
        if (this.secondaryDimension) {
          url += `&sec_dim=${this.secondaryDimension}`
        }
        if (this.platform)
          url += `&platform=${this.platform}`
        if (this.organization)
          url += `&organization=${this.organization}`
        if (this.title)
          url += `&target=${this.title}`
        if (this.importBatch)
          url += `&import_batch=${this.importBatch}`
        return url
      },
      columns () {
        if (this.loading)
          return []
        if (this.dataRaw.length === 0)
          return []
        if (this.secondaryDimension) {
          let rows = this.rows
          return [
            this.dimensionToName(this.primaryDimension),
            ...Object.keys(rows[0]).filter(item => item !== this.primaryDimension)
          ]
        } else {
          return [this.dimensionToName(this.primaryDimension), 'count']
        }
      },
      chartData () {
        return {
            columns: this.columns,
            rows: this.rows,
        }
      },
      chartExtend () {
        let colors = ['#ff0000', '#ff8844', '#ff4488', '#ff4444']
        if (this.primaryDimension === 'organization') {
          let that = this
          return {
            series(item) {
              let organizationRowNum = that.organizationRow
              if (organizationRowNum !== null) {
                let serIdx = 0
                for (let ser of item) {
                  ser.data = ser.data.map((v, index) => ({
                    value: v,
                    itemStyle: {color: index === organizationRowNum ? colors[serIdx % 4] : null}
                  }))
                  serIdx++
                }
              }
              return item
            }
          }
        }
        return {}
      },
      markLine () {
        if (this.primaryDimension === 'organization' && this.showMarkLine && this.organizationRow !== null) {
          return {
            silent: true,
            symbol: ['none', 'none'],
            data: [
              {
                name: 'me',
                yAxis: this.organizationRow,
                lineStyle: {
                  normal: {
                    color: '#aa0010',
                    type: 'solid',
                    width: 1,
                  }
                },
                label: {
                  formatter: this.$t('chart.my_org'),
                  position: 'middle',
                }
              },
            ]
          }
        }
        return {}
      },
      rows () {
        if (this.loading) {
          return []
        }
        // secondary dimension
        if (this.secondaryDimension) {
          console.log('going to pivot')
          let now = new Date()
          let out = jsonToPivotjson(
            this.dataRaw,
            {
              row: this.primaryDimension,
              column: this.secondaryDimension,
              value: 'count',
            })
          console.log('pivot ended', new Date() - now)
          if (this.orderBy) {
            // NOTE: order by sum of values - it does not matter how is the orderBy called
            function sumNonPrimary (rec) {
              // remove value of primary dimension, sum the rest
              return Object.entries(rec).filter(([a, b]) => a !== this.primaryDimension).map(([a, b]) => b).reduce((x, y) => x + y)
            }
            let sum = sumNonPrimary.bind(this)
            out.sort((a, b) => (sum(a) - sum(b)))
          }
          if (out.length > this.dataSizeThreshold) {
            let warning = `Too many data points to display (${out.length}), truncating to ${this.dataSizeThreshold}`
            console.warn(warning)
            this.showSnackbar({content: warning, color: 'warning'})
            out = out.slice(0, this.dataSizeThreshold)
          }
          return out
        } else {
          // no secondary dimension
          if (this.orderBy) {
            // order by
            this.dataRaw.sort((a, b) => {
              return a[this.orderBy] - b[this.orderBy]
            })
          }
          return this.dataRaw
        }
      },
      organizationRow () {
        if (!this.selectedOrganization) {
          return null
        }
        let i = 0
        for (let row of this.rows) {
          if (row.organization === this.selectedOrganization.name) {
            return i
          }
          i++
        }
        return null
      },
      chartSettings () {
        let out = {}
        if (!this.secondaryDimension) {
          // count is the metric, we remap it to a different name
          out['labelMap'] = {
            'count': this.$i18n.t('chart.count')
          }
        } else {
          if (this.rows && this.rows.length && this.stack) {
            out['stack'] = {
              'all': [...Object.keys(this.rows[0]).filter(item => item !== this.primaryDimension)]
            }
          }
        }
        return out
      },
      chartToolbox () {
        let toolbox = {
          feature: {
            saveAsImage: {
              show: true,
              title: this.$t('chart.toolbox.save_as_image'),
              excludeComponents: ['toolbox', 'dataZoom'],
            },
            myExportData: {
              show: true,
              title: this.$t('chart.toolbox.export_csv'),
              icon: 'path://m 434.57178,114.29929 -83.882,-83.882005 c -9.00169,-9.001761 -21.21063,-14.058933 -33.941,-14.059 H 48.630782 c -26.51,0 -47.9999996,21.49 -47.9999996,48 V 416.35829 c 0,26.51 21.4899996,48 47.9999996,48 H 400.63078 c 26.51,0 48,-21.49 48,-48 v -268.118 c -7e-5,-12.73037 -5.05724,-24.93931 -14.059,-33.941 z m -161.941,-49.941005 v 80.000005 h -128 V 64.358285 Z m -48,152.000005 c -48.523,0 -88,39.477 -88,88 0,48.523 39.477,88 88,88 48.523,0 88,-39.477 88,-88 0,-48.523 -39.477,-88 -88,-88 z',
              onclick: function (that) {
                return function () {
                  window.open(that.dataURL + '&format=csv')
                }
              }(this)
            }
          }
        }
        if (this.zoom && false) {  // temporarily disabled, there is bug in echarts - https://github.com/apache/incubator-echarts/issues/10972
          toolbox.feature['dataZoom'] = {
              show : true,
              title : {
                zoom : this.$t('chart.toolbox.zoom'),
                back : this.$t('chart.toolbox.zoom_back'),
              }
          }
        }
        return toolbox
      },
      dataZoom () {
        if (this.zoom) {
          return [
            {
              type: 'slider',
              start: 0,
              end: 100,
              yAxisIndex: this.type === 'bar' ? 0 : null,
            },
          ]
        } else {
          return []
        }
      },
      chartComponent () {
        if (this.type === 'bar') {
          return VeBar
        } else if (this.type === 'histogram') {
          return VeHistogram
        } else {
          return VeLine
        }
      },
      reportedMetricsText () {
        if (this.reportedMetrics.length > 0) {
          return this.reportedMetrics.map(metric => (metric.name || metric.short_name).replace(/_/g, ' ')).join(', ')
        } else {
          return ''
        }
      }
    },
    methods: {
      ...mapActions({
        showSnackbar: 'showSnackbar',
      }),
      async loadData() {
        this.loading = true
        this.dataRaw = []
        if (this.dataURL) {
          try {
            let response = await axios.get(this.dataURL)
            // check length of data and truncate if needed
            let rawData = response.data.data  // type: Array
            // reformat date value to exclude the day component
<<<<<<< HEAD
            rawData = rawData.map(dict => {if ('date' in dict) dict['date'] = dict.date.substring(0, 7); return dict})
            // truncate long labels
          this.dataRaw = rawData.map(dict => {
            let val1 = dict[this.primaryDimension]
            if (val1.length > this.maxLabelLength + 3) {
              dict[this.primaryDimension] = val1.substring(0, this.maxLabelLength) + '\u2026'
            }
            if (this.secondaryDimension) {
              let val2 = dict[this.secondaryDimension]
              if (val2.length > this.maxLabelLength + 3) {
                dict[this.secondaryDimension] = val2.substring(0, this.maxLabelLength) + '\u2026'
              }
            }
            return dict
            }
          )
=======
            this.dataRaw = response.data.data.map(dict => {if ('date' in dict) dict['date'] = dict.date.substring(0, 7); return dict})
            this.reportedMetrics = response.data.reported_metrics
>>>>>>> 5115ee2c
          } catch (error) {
            this.showSnackbar({content: 'Error fetching data: '+error, color: 'error'})
          } finally {
            this.loading = false
          }
        }
      },
      dimensionToName (dim) {
        if (typeof dim === 'number') {
          return 'dim' + dim
        }
        return dim
      }
    },
    mounted () {
      this.loadData()
    },
    watch: {
      dataURL () {
        this.loadData()
      },
    }
  }
</script>
<style scoped lang="scss">

    .accomp-text {
        font-size: 125%;
        text-align: center;

        &.left {
            padding-right: 0;
        }
        &.right {
            padding-left: 0;
        }

    }

    .chart {
        margin: 1rem;
    }

    #loading {
        font-size: 60px;
        color: #1db79a88;
        text-align: center;

        i {
            margin-top: 160px;
        }

        div.infotext {
            font-size: 26px;
        }
    }

</style><|MERGE_RESOLUTION|>--- conflicted
+++ resolved
@@ -125,6 +125,7 @@
     data () {
       return {
         dataRaw: [],
+        data_meta: null,
         loading: true,
         reportedMetrics: [],
       }
@@ -381,7 +382,6 @@
             // check length of data and truncate if needed
             let rawData = response.data.data  // type: Array
             // reformat date value to exclude the day component
-<<<<<<< HEAD
             rawData = rawData.map(dict => {if ('date' in dict) dict['date'] = dict.date.substring(0, 7); return dict})
             // truncate long labels
           this.dataRaw = rawData.map(dict => {
@@ -398,10 +398,6 @@
             return dict
             }
           )
-=======
-            this.dataRaw = response.data.data.map(dict => {if ('date' in dict) dict['date'] = dict.date.substring(0, 7); return dict})
-            this.reportedMetrics = response.data.reported_metrics
->>>>>>> 5115ee2c
           } catch (error) {
             this.showSnackbar({content: 'Error fetching data: '+error, color: 'error'})
           } finally {
