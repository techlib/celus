stages:
  - push
  - tests
  - build
  - image
<<<<<<< HEAD
=======

include:
  - local: /.gitlab/github-export.yml
>>>>>>> 8912cbba

include:
  - local: /.gitlab/github-export.yml

build_vue:
  stage: build
  image: node:10.5.0
  before_script:
    - export "BUILD=yes"
    - export "GIT_VERSION=${CI_COMMIT_TAG:-$CI_COMMIT_SHA}"
    - export "GIT_COMMITHASH=${CI_COMMIT_SHA}"
    - export "GIT_BRANCH=${CI_COMMIT_REF_NAME:-$CI_COMMIT_SHA}"
  script:
    - cd design/ui
    - npm install
    - npm run build
  artifacts:
    paths:
      - apps/core/static/
  tags:
    - bdd

run_tests:
  stage: tests
  image: ubuntu:bionic  #TODO we can prepare a docker image to speed up the tests
  services:
    - postgres
    - redis
  variables:
    DJANGO_SETTINGS_MODULE: config.settings.test
    POSTGRES_DB: celus
    POSTGRES_USER: celus
    POSTGRES_PASSWORD: celus
    POSTGRES_HOST: postgres
    REDIS_URL: "redis://redis:6379/1"
  before_script:
    - apt-get update
    - apt-get -y install --no-install-recommends ca-certificates git cmake make pkg-config gcc g++ python3-dev python3-pip python3-venv python3-setuptools virtualenv curl libmagic-dev python3-wheel
    - update-alternatives --install /usr/bin/python python /usr/bin/python3 1
    - update-alternatives --install /usr/bin/pip pip /usr/bin/pip3 1
    - pip install -r requirements/test.txt
  script:
    - cp config/settings/secret_settings.json.example config/settings/secret_settings.json
    - pytest apps
  tags:
    - bdd

<<<<<<< HEAD
docker_images:
  stage: image
  before_script:
    - docker info
    - docker login -u $CI_REGISTRY_USER -p $CI_REGISTRY_PASSWORD $CI_REGISTRY

  script:
    - docker pull $CI_REGISTRY_IMAGE/celus-django:latest || true
    - docker build --cache-from $CI_REGISTRY_IMAGE/celus-django:latest --tag $CI_REGISTRY_IMAGE/celus-django:${CI_COMMIT_TAG} --tag $CI_REGISTRY_IMAGE/celus-django:latest --target celus-django .
    - docker push $CI_REGISTRY_IMAGE/celus-django:${CI_COMMIT_TAG}
    - docker push $CI_REGISTRY_IMAGE/celus-django:latest

    - docker pull $CI_REGISTRY_IMAGE/celus-nginx:latest || true
    - docker build --cache-from $CI_REGISTRY_IMAGE/celus-nginx:latest --tag $CI_REGISTRY_IMAGE/celus-nginx:${CI_COMMIT_TAG} --tag $CI_REGISTRY_IMAGE/celus-nginx:latest --target celus-nginx .
    - docker push $CI_REGISTRY_IMAGE/celus-nginx:${CI_COMMIT_TAG}
    - docker push $CI_REGISTRY_IMAGE/celus-nginx:latest

  rules:
    - if: '$CI_COMMIT_TAG =~ /^v.*/'
      when: on_success

  tags:
    - dind
=======
include:
  - local: /.gitlab/build-image.yml
>>>>>>> 8912cbba
<|MERGE_RESOLUTION|>--- conflicted
+++ resolved
@@ -3,12 +3,9 @@
   - tests
   - build
   - image
-<<<<<<< HEAD
-=======
 
 include:
   - local: /.gitlab/github-export.yml
->>>>>>> 8912cbba
 
 include:
   - local: /.gitlab/github-export.yml
@@ -56,31 +53,5 @@
   tags:
     - bdd
 
-<<<<<<< HEAD
-docker_images:
-  stage: image
-  before_script:
-    - docker info
-    - docker login -u $CI_REGISTRY_USER -p $CI_REGISTRY_PASSWORD $CI_REGISTRY
-
-  script:
-    - docker pull $CI_REGISTRY_IMAGE/celus-django:latest || true
-    - docker build --cache-from $CI_REGISTRY_IMAGE/celus-django:latest --tag $CI_REGISTRY_IMAGE/celus-django:${CI_COMMIT_TAG} --tag $CI_REGISTRY_IMAGE/celus-django:latest --target celus-django .
-    - docker push $CI_REGISTRY_IMAGE/celus-django:${CI_COMMIT_TAG}
-    - docker push $CI_REGISTRY_IMAGE/celus-django:latest
-
-    - docker pull $CI_REGISTRY_IMAGE/celus-nginx:latest || true
-    - docker build --cache-from $CI_REGISTRY_IMAGE/celus-nginx:latest --tag $CI_REGISTRY_IMAGE/celus-nginx:${CI_COMMIT_TAG} --tag $CI_REGISTRY_IMAGE/celus-nginx:latest --target celus-nginx .
-    - docker push $CI_REGISTRY_IMAGE/celus-nginx:${CI_COMMIT_TAG}
-    - docker push $CI_REGISTRY_IMAGE/celus-nginx:latest
-
-  rules:
-    - if: '$CI_COMMIT_TAG =~ /^v.*/'
-      when: on_success
-
-  tags:
-    - dind
-=======
 include:
-  - local: /.gitlab/build-image.yml
->>>>>>> 8912cbba
+  - local: /.gitlab/build-image.yml