--- conflicted
+++ resolved
@@ -146,15 +146,10 @@
 
 
 def import_counter_records(
-<<<<<<< HEAD
     report_type: ReportType,
     organization: Organization,
     platform: Platform,
-    records: [CounterRecord],
-=======
-    report_type: ReportType, organization: Organization, platform: Platform,
     records: typing.Generator[CounterRecord, None, None],
->>>>>>> 1b78aa96
     import_batch: ImportBatch,
 ) -> Counter:
     stats = Counter()
@@ -233,19 +228,8 @@
                     if not remap:
                         remap = {}
                         text_to_int_remaps[dim.pk] = remap
-<<<<<<< HEAD
-                    dim_text_obj = get_or_create_with_map(
-                        DimensionText,
-                        remap,
-                        'text',
-                        dim_value,
-                        other_attrs={'dimension_id': dim.pk},
-                    )
-                    dim_value = dim_text_obj.pk
-=======
                     dim_value = get_or_create_with_map(DimensionText, remap, 'text', dim_value,
                                                           other_attrs={'dimension_id': dim.pk})
->>>>>>> 1b78aa96
             else:
                 dim_value = int(dim_value) if dim_value is not None else None
             id_attrs[f'dim{i+1}'] = dim_value
