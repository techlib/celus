import pytest
from django.core.management import call_command

from logs.logic.data_import import import_counter_records
from logs.logic.materialized_interest import sync_interest_for_import_batch
from logs.logic.materialized_reports import sync_materialized_reports
from logs.logic.queries import replace_report_type_with_materialized
from logs.models import (
    ImportBatch,
    AccessLog,
    ReportMaterializationSpec,
    ReportInterestMetric,
    Metric,
    InterestGroup,
)
from logs.models import ReportType
from nigiri.counter5 import CounterRecord
from publications.models import Platform, PlatformInterestReport
from organizations.tests.conftest import organizations
from publications.tests.conftest import platform


@pytest.mark.django_db()
class TestMaterializedReport(object):
<<<<<<< HEAD
    def test_not_title(self, counter_records, organizations, report_type_nd):
        platform = Platform.objects.create(
            ext_id=1234, short_name='Platform1', name='Platform 1', provider='Provider 1'
        )
=======
    def test_not_title(self, counter_records, organizations, report_type_nd, platform):
>>>>>>> 6af96034
        data1 = [
            ['Title1', '2018-01-01', '1v1', 1],
            ['Title2', '2018-01-01', '1v2', 2],
            ['Title3', '2018-01-01', '1v2', 4],
        ]
        crs1 = list(counter_records(data1, metric='Hits', platform=platform.short_name))
        report_type = report_type_nd(1)
        organization = organizations[0]
        ib = ImportBatch.objects.create(
            organization=organization, platform=platform, report_type=report_type
        )
        import_counter_records(report_type, organization, platform, crs1, import_batch=ib)
        assert AccessLog.objects.count() == 3
        # now define materialized report
        spec = ReportMaterializationSpec.objects.create(
            base_report_type=report_type, keep_target=False
        )
        mat_report = ReportType.objects.create(materialization_spec=spec, short_name='m', name='m')
        assert mat_report.accesslog_set.count() == 0
        # let's calculate the data
        sync_materialized_reports()
        # test it
        assert mat_report.accesslog_set.count() == 2
        assert {rec['value'] for rec in mat_report.accesslog_set.values('value')} == {1, 6}

<<<<<<< HEAD
    def test_no_dim1(self, counter_records, organizations, report_type_nd):
        platform = Platform.objects.create(
            ext_id=1234, short_name='Platform1', name='Platform 1', provider='Provider 1'
        )
=======
    def test_no_dim1(self, counter_records, organizations, report_type_nd, platform):
>>>>>>> 6af96034
        data1 = [
            ['Title1', '2018-01-01', '1v1', 1],
            ['Title2', '2018-01-01', '1v2', 2],
            ['Title3', '2018-01-01', '1v2', 4],
        ]
        crs1 = list(counter_records(data1, metric='Hits', platform=platform.short_name))
        report_type = report_type_nd(1)
        organization = organizations[0]
        ib = ImportBatch.objects.create(
            organization=organization, platform=platform, report_type=report_type
        )
        import_counter_records(report_type, organization, platform, crs1, import_batch=ib)
        assert AccessLog.objects.count() == 3
        # now define materialized report
        spec = ReportMaterializationSpec.objects.create(
            base_report_type=report_type, keep_dim1=False
        )
        mat_report = ReportType.objects.create(materialization_spec=spec, short_name='m', name='m')
        assert mat_report.accesslog_set.count() == 0
        # let's calculate the data
        sync_materialized_reports()
        # test it
        assert mat_report.accesslog_set.count() == 3
        assert {rec['value'] for rec in mat_report.accesslog_set.values('value')} == {1, 2, 4}

<<<<<<< HEAD
    def test_no_title_and_dim1(self, counter_records, organizations, report_type_nd):
        platform = Platform.objects.create(
            ext_id=1234, short_name='Platform1', name='Platform 1', provider='Provider 1'
        )
=======
    def test_no_title_and_dim1(self, counter_records, organizations, report_type_nd, platform):
>>>>>>> 6af96034
        data1 = [
            ['Title1', '2018-01-01', '1v1', 1],
            ['Title2', '2018-01-01', '1v2', 2],
            ['Title3', '2018-01-01', '1v2', 4],
        ]
        crs1 = list(counter_records(data1, metric='Hits', platform=platform.short_name))
        report_type = report_type_nd(1)
        organization = organizations[0]
        ib = ImportBatch.objects.create(
            organization=organization, platform=platform, report_type=report_type
        )
        import_counter_records(report_type, organization, platform, crs1, import_batch=ib)
        assert AccessLog.objects.count() == 3
        # now define materialized report
        spec = ReportMaterializationSpec.objects.create(
            base_report_type=report_type, keep_dim1=False, keep_target=False
        )
        mat_report = ReportType.objects.create(materialization_spec=spec, short_name='m', name='m')
        assert mat_report.accesslog_set.count() == 0
        # let's calculate the data
        sync_materialized_reports()
        # test it
        assert mat_report.accesslog_set.count() == 1
        assert {rec['value'] for rec in mat_report.accesslog_set.values('value')} == {7}

    @pytest.mark.parametrize(
        ['query_params', 'other_dims', 'result'],
        [
            ({}, set(), True),
            ({}, {'target'}, False),
            ({}, {'target', 'dim1'}, False),
            ({}, {'target', 'dim2'}, False),
            ({}, {'target', 'date'}, False),
            ({}, {'date'}, True),
            ({}, {'dim2'}, True),
            ({}, {'dim2', 'date'}, True),
            ({'target_id': 10}, set(), False),
            ({'date__lt': '2020-01-01'}, set(), True),
            ({'target_id': 10, 'dim2': 5}, set(), False),
            ({'dim2': 5}, set(), True),
            ({'dim2': 5, 'date__gt': '2010-05-05'}, set(), True),
            ({'date__lt': '2020-01-01'}, {'dim1'}, False),
        ],
    )
    def test_replace_report_type_with_materialized(
        self, report_type_nd, query_params, other_dims, result
    ):
        report_type = report_type_nd(1)
        # prepare the materialized report
        spec = ReportMaterializationSpec.objects.create(
            base_report_type=report_type, keep_dim1=False, keep_target=False
        )
        ReportType.objects.create(materialization_spec=spec, short_name='m', name='m')
        # test the result
        qp = {'report_type': report_type, **query_params}
        assert replace_report_type_with_materialized(qp, other_used_dimensions=other_dims) == result

    @pytest.mark.now()
    def test_recomputation_after_interest_changes(self, organizations, report_type_nd, platform):
        """
        When interest definition changes and interest is thus recomputed after materialization
        occurs, we need to recompute materialized reports as well.
        """
        cr = lambda **kw: CounterRecord(platform_name=platform.name, **kw)
        crs1 = [
            cr(start='2018-01-01', end='2018-01-31', metric='m1', value=1, title='Title1',),
            cr(start='2018-01-01', end='2018-01-31', metric='m2', value=2, title='Title2',),
            cr(start='2018-03-01', end='2018-03-31', metric='m2', value=4, title='Title3',),
        ]
        report_type = report_type_nd(1)
        organization = organizations[0]
        ib = ImportBatch.objects.create(
            organization=organization, platform=platform, report_type=report_type
        )
        import_counter_records(report_type, organization, platform, crs1, import_batch=ib)
        assert AccessLog.objects.count() == 3

        # now define the interest
        interest_rt = report_type_nd(1, short_name='interest')
        PlatformInterestReport.objects.create(platform=platform, report_type=report_type)
        # we use metric m1 with one record - we will switch to m2 later
        rim = ReportInterestMetric.objects.create(
            report_type=report_type,
            metric=Metric.objects.get(short_name='m1'),
            interest_group=InterestGroup.objects.create(short_name='ig1', position=1),
        )
        sync_interest_for_import_batch(ib, interest_rt)
        assert interest_rt.accesslog_set.count() == 1, '1 record for metric m1'

        # now define materialized report for interest
        spec = ReportMaterializationSpec.objects.create(
            base_report_type=interest_rt, keep_target=False
        )
        mat_report = ReportType.objects.create(materialization_spec=spec, short_name='m', name='m')
        sync_materialized_reports()
        assert mat_report.accesslog_set.count() == 1, '1 record for interest in metric m1'
        old_mat_pks = {al.pk for al in mat_report.accesslog_set.all()}

        # now recompute the interest with the right metric
        rim.metric = Metric.objects.get(short_name='m2')
        rim.save()
        ib.refresh_from_db()  # this is needed because materialization_data was added to the ib
        sync_interest_for_import_batch(ib, interest_rt)
        assert interest_rt.accesslog_set.count() == 2, '2 interest records for metric m2'

        # and check that the materialization is up to date as well
        sync_materialized_reports()
        ib.refresh_from_db()
        assert old_mat_pks != {al.pk for al in mat_report.accesslog_set.all()}
        assert mat_report.accesslog_set.count() == 2, '2 access logs without title for metric m2'


@pytest.mark.django_db()
class TestMaterializedReportManagementCommands(object):
    def test_recompute_materialized_reports(
        self, counter_records, organizations, report_type_nd, platform
    ):
        data1 = [
            ['Title1', '2018-01-01', '1v1', 1],
            ['Title2', '2018-01-01', '1v2', 2],
            ['Title3', '2018-01-01', '1v2', 4],
        ]
        crs1 = list(counter_records(data1, metric='Hits', platform=platform.short_name))
        report_type = report_type_nd(1)
        organization = organizations[0]
        ib = ImportBatch.objects.create(
            organization=organization, platform=platform, report_type=report_type
        )
        import_counter_records(report_type, organization, platform, crs1, import_batch=ib)
        # now define materialized report
        spec = ReportMaterializationSpec.objects.create(
            base_report_type=report_type, keep_target=False
        )
        mat_report = ReportType.objects.create(materialization_spec=spec, short_name='m', name='m')
        sync_materialized_reports()
        # test it
        assert mat_report.accesslog_set.count() == 2
        mat_logs_ids = {al.pk for al in mat_report.accesslog_set.all()}
        values = {rec['value'] for rec in mat_report.accesslog_set.values('value')}
        # now run the command and see if the ids have changed but have the same values
        call_command('recompute_materialized_reports')
        assert mat_report.accesslog_set.count() == 2
        assert mat_logs_ids != {al.pk for al in mat_report.accesslog_set.all()}
        assert {rec['value'] for rec in mat_report.accesslog_set.values('value')} == values<|MERGE_RESOLUTION|>--- conflicted
+++ resolved
@@ -22,14 +22,7 @@
 
 @pytest.mark.django_db()
 class TestMaterializedReport(object):
-<<<<<<< HEAD
-    def test_not_title(self, counter_records, organizations, report_type_nd):
-        platform = Platform.objects.create(
-            ext_id=1234, short_name='Platform1', name='Platform 1', provider='Provider 1'
-        )
-=======
     def test_not_title(self, counter_records, organizations, report_type_nd, platform):
->>>>>>> 6af96034
         data1 = [
             ['Title1', '2018-01-01', '1v1', 1],
             ['Title2', '2018-01-01', '1v2', 2],
@@ -55,14 +48,7 @@
         assert mat_report.accesslog_set.count() == 2
         assert {rec['value'] for rec in mat_report.accesslog_set.values('value')} == {1, 6}
 
-<<<<<<< HEAD
-    def test_no_dim1(self, counter_records, organizations, report_type_nd):
-        platform = Platform.objects.create(
-            ext_id=1234, short_name='Platform1', name='Platform 1', provider='Provider 1'
-        )
-=======
     def test_no_dim1(self, counter_records, organizations, report_type_nd, platform):
->>>>>>> 6af96034
         data1 = [
             ['Title1', '2018-01-01', '1v1', 1],
             ['Title2', '2018-01-01', '1v2', 2],
@@ -88,14 +74,7 @@
         assert mat_report.accesslog_set.count() == 3
         assert {rec['value'] for rec in mat_report.accesslog_set.values('value')} == {1, 2, 4}
 
-<<<<<<< HEAD
-    def test_no_title_and_dim1(self, counter_records, organizations, report_type_nd):
-        platform = Platform.objects.create(
-            ext_id=1234, short_name='Platform1', name='Platform 1', provider='Provider 1'
-        )
-=======
     def test_no_title_and_dim1(self, counter_records, organizations, report_type_nd, platform):
->>>>>>> 6af96034
         data1 = [
             ['Title1', '2018-01-01', '1v1', 1],
             ['Title2', '2018-01-01', '1v2', 2],
