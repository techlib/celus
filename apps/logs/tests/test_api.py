--- conflicted
+++ resolved
@@ -11,11 +11,7 @@
 from publications.models import Platform
 
 from ..logic.data_import import import_counter_records
-<<<<<<< HEAD
-from organizations.tests.conftest import organizations
-=======
 from organizations.tests.conftest import organizations, identity_by_user_type
->>>>>>> f8ee4e35
 from core.tests.conftest import (
     valid_identity,
     authenticated_client,
@@ -23,9 +19,6 @@
     invalid_identity,
     master_identity,
     master_client,
-<<<<<<< HEAD
-)
-=======
     admin_identity,
 )
 
@@ -35,7 +28,6 @@
     return {
         'task_always_eager': True,
     }
->>>>>>> f8ee4e35
 
 
 @pytest.mark.django_db
