--- conflicted
+++ resolved
@@ -5,9 +5,6 @@
 [tool.black]
 line-length = 100
 skip-string-normalization = true
-<<<<<<< HEAD
-target-version = ["py36"]
-=======
 target-version = ["py36"]
 
 [tool.poetry]
@@ -59,5 +56,4 @@
 pyfakefs = "~4.0.2"
 Faker = "~4.0.3"
 factory-boy = "~2.12.0"
-sphinx = "~3.0.3"
->>>>>>> f8ee4e35
+sphinx = "~3.0.3"